# thermite
Rust crate for managing Northstar and interacting with Thunderstore

<<<<<<< HEAD
=======
### v0.4.0
- move exported functions from crate root to `prelude` module
- add `manifest.json` and `thunderstore_author.txt` to installed packages
- add optional sanity check for install function
- add `find_mods` function
- add `enabledmods.json` support
- remove `Ctx`, `LocalIndex`, `LocalMod` `Cache`, `CachedMod`


>>>>>>> 3a6b8b5b
### v0.3.4
- fix panic for missing `enclosed_name` when installing mods
- fix mod dependencies missing

### v0.3.3
- fix StripPrefixError panic
- ensure temp directories are cleaned up<|MERGE_RESOLUTION|>--- conflicted
+++ resolved
@@ -1,8 +1,6 @@
 # thermite
 Rust crate for managing Northstar and interacting with Thunderstore
 
-<<<<<<< HEAD
-=======
 ### v0.4.0
 - move exported functions from crate root to `prelude` module
 - add `manifest.json` and `thunderstore_author.txt` to installed packages
@@ -12,7 +10,6 @@
 - remove `Ctx`, `LocalIndex`, `LocalMod` `Cache`, `CachedMod`
 
 
->>>>>>> 3a6b8b5b
 ### v0.3.4
 - fix panic for missing `enclosed_name` when installing mods
 - fix mod dependencies missing
