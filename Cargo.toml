--- conflicted
+++ resolved
@@ -1,10 +1,6 @@
 [package]
 name = "libthermite"
-<<<<<<< HEAD
-version = "0.5.0-beta.3"
-=======
 version = "0.5.0"
->>>>>>> 011b934c
 edition = "2021"
 description = "Crate for managing Northstar mods"
 license = "MIT"
