[package]
name = "libthermite"
<<<<<<< HEAD
version = "0.3.5"
=======
version = "0.4.0"
>>>>>>> 3a6b8b5b
edition = "2021"
description = "Crate for managing Northstar mods"
license = "MIT"
repository = "https://forge.greenboi.me/Emerald/thermite"
exclude = ["commands/"]

[lib]
name = "thermite"

# See more keys and their definitions at https://doc.rust-lang.org/cargo/reference/manifest.html

[dependencies]
futures-util = "0.3.25"
indicatif = "0.17.2"
log = "0.4.17"
<<<<<<< HEAD
regex = "1.6.0"
reqwest = { version = "0.11.12", features = ["stream"] }
ron = "0.8.0"
serde = { version = "1.0.147", features = ["derive"] }
serde_json = "1.0.87"
thiserror = "1.0.37"
zip = "0.6.3"

[dev-dependencies]
=======
reqwest = { version = "0.11.13", features = ["stream"] }
serde = { version = "1.0.152", features = ["derive"] }
serde_json = "1.0.91"
thiserror = "1.0.38"
zip = "0.6.3"

[dev-dependencies]
tokio = { version = "1.24.1", features = ["full"] }
>>>>>>> 3a6b8b5b
tokio-test = "0.4.2"<|MERGE_RESOLUTION|>--- conflicted
+++ resolved
@@ -1,10 +1,6 @@
 [package]
 name = "libthermite"
-<<<<<<< HEAD
-version = "0.3.5"
-=======
 version = "0.4.0"
->>>>>>> 3a6b8b5b
 edition = "2021"
 description = "Crate for managing Northstar mods"
 license = "MIT"
@@ -20,17 +16,6 @@
 futures-util = "0.3.25"
 indicatif = "0.17.2"
 log = "0.4.17"
-<<<<<<< HEAD
-regex = "1.6.0"
-reqwest = { version = "0.11.12", features = ["stream"] }
-ron = "0.8.0"
-serde = { version = "1.0.147", features = ["derive"] }
-serde_json = "1.0.87"
-thiserror = "1.0.37"
-zip = "0.6.3"
-
-[dev-dependencies]
-=======
 reqwest = { version = "0.11.13", features = ["stream"] }
 serde = { version = "1.0.152", features = ["derive"] }
 serde_json = "1.0.91"
@@ -39,5 +24,4 @@
 
 [dev-dependencies]
 tokio = { version = "1.24.1", features = ["full"] }
->>>>>>> 3a6b8b5b
 tokio-test = "0.4.2"